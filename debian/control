--- conflicted
+++ resolved
@@ -35,11 +35,8 @@
          sssd,
          sssd-dbus,
          apparmor,
-<<<<<<< HEAD
          cifs-utils,
-=======
          krb5-user,
->>>>>>> 0a00b79a
 Recommends: ${misc:Recommends},
             ubuntu-advantage-desktop-daemon,
 Suggests:
